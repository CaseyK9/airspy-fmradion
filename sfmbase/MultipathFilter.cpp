--- conflicted
+++ resolved
@@ -89,12 +89,6 @@
   // In paper [2], the old constant alpha = 0.00002 was safe
   // when n = 401 (200 stages) when the IF S/N was 40dB.
 
-<<<<<<< HEAD
-  // test.merror: const double alpha = 0.008 / m_filter_order;
-  // test2.merror: const double alpha = 0.004 / m_filter_order;
-  // test3.merror: const double alpha = 0.002 / m_filter_order;
-  const double alpha = 0.001 / m_filter_order;
-=======
   // We tested mu values of 0.008, 0.004, 0.002, and 0.001
   // with the transmission result of FM COCOLO 76.5MHz in Osaka.
   // We concluded that for n = 72 (where m_filter_order is 145):
@@ -103,8 +97,12 @@
   // mu = 0.002: steadily fit, resulted in even smaller error than mu = 0.004.
   // mu = 0.001: underfitting.
 
+  // test.merror: const double alpha = 0.008 / m_filter_order;
+  // test2.merror: const double alpha = 0.004 / m_filter_order;
+  // test3.merror: const double alpha = 0.002 / m_filter_order;
+  // test4.merror: const double alpha = 0.001 / m_filter_order;
+
   const double alpha = 0.002 / m_filter_order;
->>>>>>> 20585dc7
   // Input instant envelope
   const double env = std::norm(result);
   // error = [desired signal] - [filter output]
@@ -139,8 +137,6 @@
     fprintf(stderr, "In-block i = %d, m_error = %.9f\n", i, m_error);
   }
   assert(i == samples_out.size());
-
-
 }
 
 // end